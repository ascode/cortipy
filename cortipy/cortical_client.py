--- conflicted
+++ resolved
@@ -156,7 +156,7 @@
       raise ValueError('Method ' + method + ' is not recognized.')
     if response.status_code != 200:
       raise requests.HTTPError("Response " + str(response.status_code)
-                                + ": " + response.content)
+                      + ": " + response.content)
     if self.verbosity > 1:
       print "API Response content:"
       print response.content
@@ -255,11 +255,7 @@
     For the input string of text, return the fingerprint info; either from
     cache or the REST API.
 
-<<<<<<< HEAD
-    @param  term       (string)     A string of multiple tokens.
-=======
     @param  term       (string)     Non-tokenized text.
->>>>>>> 231466da
     @return fpInfo     (dict)       Dictionary object with fields to describe
                                     the returned fingerprint:
                                       - 'text'
@@ -276,11 +272,7 @@
                                  {
                                    "retina_name": self.retina
                                  },
-<<<<<<< HEAD
-                                 postData=string,
-=======
                                  postData=text,
->>>>>>> 231466da
                                  headers={
                                    "Accept": "Application/json",
                                    "Content-Type": "application/json"
@@ -296,11 +288,7 @@
               "tokenizer.\nGenerating a placeholder fingerprint for \'%s\'..."
               % (text, text))
       fpInfo["positions"] = self._placeholderFingerprint(
-<<<<<<< HEAD
-        string, DEFAULT_FILL_SDR)
-=======
         text, DEFAULT_FILL_SDR)
->>>>>>> 231466da
 
     # Include values for SDR dimensions and sparsity.
     if (not "width" in fpInfo) or (not "height" in fpInfo):
@@ -342,23 +330,6 @@
       print "\tfetching similar terms from REST API"
 
     responseObj = self._queryAPI("POST",
-<<<<<<< HEAD
-                              "/expressions/similar_terms",
-                              {
-                                "retina_name":self.retina,
-                                "start_index":0,
-                                "max_results":numTerms,
-                                "get_fingerprint":False,
-                                "pos_type":None,
-                                "sparsity":TARGET_SPARSITY,
-                                "context_id":None
-                              },
-                              postData=data,
-                              headers={
-                                "Accept": "Application/json",
-                                "Content-Type": "application/json"
-                              })
-=======
                                   "/expressions/similar_terms",
                                   {
                                     "retina_name":self.retina,
@@ -374,7 +345,6 @@
                                     "Accept": "Application/json",
                                     "Content-Type": "application/json"
                                   })
->>>>>>> 231466da
     # Return terms in human-readable format
     similar = []
     for term in responseObj:
@@ -402,55 +372,6 @@
     Optional query params:
       - 'POStags': tokenizer will only return the specified parts of speech
     """
-<<<<<<< HEAD
-    return self._queryAPI("POST",
-                          "/text/tokenize",
-                          {
-                            "retina_name":self.retina,
-                            "POStags":None
-                          },
-                          postData=text,
-                          headers={
-                            "Accept": "Application/json",
-                            "Content-Type": "application/json"
-                          })
-
-
-  # NOTE: slice() does not yet work properly; cortical.io is working on it
-#  def slice(self, text):
-#    """
-#    Slice the text into meaningful sections; over a sequence of SDRs in a text,
-#    slices at significant changes in the meaning.
-#
-#    Optional query params:
-#      - 'get_fingerprint': boolean, if the fingerprint should be returned with
-#      the results
-#    """
-#    response = self._queryAPI("POST",
-#                              "/text/slices",
-#                              {
-#                                "retina_name":self.retina,
-#                                "start_index":0,
-#                                "max_results":10,
-#                                "get_fingerprint":False
-#                              },
-#                              postData=text,
-#                              headers={
-#                                "Accept": "Application/json",
-#                                "Content-Type": "application/json"
-#                              })
-##    import pdb; pdb.set_trace()  ## TODO: investigate returns slices as expected
-#    return json.loads(response.content)
-
-
-  def compare(self, fingerprint1, fingerprint2):
-    """
-    Given two fingerprints, return the comparison of their bitmaps.
-
-    @params fingerprintX    (dict)      Fingerprint dictionary, as returned by
-                                        getBitmap().
-    @return                 (dict)      Dictionary of the REST comparison
-=======
     responseObj = self._queryAPI("POST",
                                 "/text/tokenize",
                                 {
@@ -501,7 +422,6 @@
 
     @params bitmap          (list)      Bitmap to compare.
     @return                 (dict)      Dictionary of the API's comparison
->>>>>>> 231466da
                                         metrics.
 
     Example return dict:
@@ -542,23 +462,6 @@
                               'context_label', 'fingerprint' (the bitmap for the
                               context label), and 'context_id'.
     """
-<<<<<<< HEAD
-    response = self._queryAPI("GET",
-                              "/terms/contexts",
-                              {
-                                "retina_name":self.retina,
-                                "term":term,
-                                "start_index":0,
-                                "max_results":10,
-                                "get_fingerprint":False,
-                              },
-                              headers={
-                                "Accept": "Application/json",
-                                "Content-Type": "application/json"
-                              })
-
-    return response
-=======
     responseObj = self._queryAPI("GET",
                                 "/terms/contexts",
                                 {
@@ -614,7 +517,6 @@
                                 })
 
     return responseObj
->>>>>>> 231466da
 
 
   def getSDR(self, bitmap):
