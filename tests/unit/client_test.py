--- conflicted
+++ resolved
@@ -1,19 +1,12 @@
-<<<<<<< HEAD
-=======
 import os
 
 import sure
 import httpretty
 
->>>>>>> e85a7041
 import cortipy
-import os
-import requests
+
 import unittest2 as unittest
-
-from mock import Mock, patch
-
-
+from mock import patch
 
 MOCK_API_DATA_DIR = os.path.join(
   os.path.dirname(os.path.abspath(__file__)),
@@ -35,129 +28,6 @@
     with patch.object(os, 'makedirs') as mock_mkdirs:
       # Construct the client.
       cortipy.CorticalClient()
-<<<<<<< HEAD
-    self.assertEqual(mock_mkdirs.call_count, 0)
-    
-
-  def testWriteToCache(self):
-    pass
-
-
-  def testFetchFromCache(Self):
-    pass
-  
-  
-  def testGetQueryToAPI(self):
-    # Patch the request in cortipy.CorticalCLient._queryAPI().
-    with patch.object(requests, 'get') as mock_get:
-      mock_get.return_value = mock_response = Mock()
-      mock_response.status_code = 200
-      client = cortipy.CorticalClient("apikey")
-      response = client._queryAPI("path", 'GET', {}, None, {})
-      self.assertEqual(response.status_code, 200)
-
-
-  def testPostQueryToAPI(self):
-    # Patch the request in cortipy.CorticalCLient._queryAPI().
-    with patch.object(requests, 'post') as mock_post:
-      mock_post.return_value = mock_response = Mock()
-      mock_response.status_code = 200
-      client = cortipy.CorticalClient("apikey")
-      response = client._queryAPI("path", 'POST', {}, None, {})
-      self.assertEqual(response.status_code, 200)
-
-
-  def testCompare(self):
-    client = cortipy.CorticalClient("apikey")
-  
-    # Test bitmaps of identical SDRs.
-    fp1 = {"width":4,
-          "height":4,
-          "fingerprint":{"positions":[0,13]}
-          }
-    fp2 = {"width":4,
-          "height":4,
-          "fingerprint":{"positions":[0,13]}
-          }
-    distances = client.compare(fp1, fp2)
-    self.assertEqual(distances["euclideanDistance"], 0.0,
-      "Euclidean distance is incorrect.")
-    self.assertEqual(distances["overlappingAll"], 2,
-      "Overlap count is incorrect.")
-    
-    # Test bitmaps of orthogonal SDRs.
-    fp1 = {"width":4,
-          "height":4,
-          "fingerprint":{"positions":[0]}
-          }
-    fp2 = {"width":4,
-          "height":4,
-          "fingerprint":{"positions":[15]}
-          }
-    distances = client.compare(fp1, fp2)
-    self.assertEqual(distances["euclideanDistance"], 1.0,
-      "Euclidean distance is incorrect.")
-    self.assertEqual(distances["overlappingAll"], 0,
-      "Overlap count is incorrect.")
-    
-    # Test bitmaps of similar SDRs, w/ overlap, to be closer than those of
-    # dissimilar SDRs.
-    fp1 = {"width":4,
-          "height":4,
-          "fingerprint":{"positions":[0,1]}
-          }
-    fp2 = {"width":4,
-          "height":4,
-          "fingerprint":{"positions":[1,3]}
-          }
-    fp3 = {"width":4,
-          "height":4,
-          "fingerprint":{"positions":[10,11]}
-          }
-    distances_similar = client.compare(fp1, fp2)
-    distances_dissimilar = client.compare(fp1, fp3)
-    self.assertTrue((distances_similar["euclideanDistance"] <
-            distances_dissimilar["euclideanDistance"]), ("Euclidean for "
-            "dissimilar SDRs is incorrectly less than that of similar SDRs."))
-    self.assertTrue((distances_similar["overlappingAll"] <
-            distances_dissimilar["overlappingAll"]), ("Overlap for dissimilar "
-            "SDRs is incorrectly less than that of similar SDRs."))
-
-
-  def testGetContextReturnFields(self):
-    client = cortipy.CorticalClient("apikey")
-    contexts = client.getContext("android")
-    
-    # Test for correct fields.
-    self.assertTrue(isinstance(contexts, list))
-    self.assertTrue(("context_label" and "fingerprint" and "context_id")
-      in contexts[0], "Data structure returned by getContext() does not contain"
-      " req'd fields.")
-    
-    # Test context fields have contents as expected.
-    self.assertTrue(isinstance(contexts[0]["context_label"], str))
-    self.assertEqual(contexts[0]["context_id"], 0)
-    
-
-  def testGetSDRFromFingerprint(self):
-    client = cortipy.CorticalClient("apikey")
-    
-    fp = {"width":4,
-          "height":4,
-          "fingerprint":{"positions":[0,13]}
-          }
-    self.assertEqual(client.getSDR(fp), '1000000000000100')
-
-    fp = {"width":4,
-          "height":4,
-          "fingerprint":{"positions":[]}
-          }
-    self.assertEqual(client.getSDR(fp), '0000000000000000')
-
-
-if __name__ == '__main__':
-  unittest.main()
-=======
     assert(mock_mkdirs.call_count == 0)
 
 
@@ -270,4 +140,3 @@
         "max_results": ["10"],
         "get_fingerprint": ["True"]
     })
->>>>>>> e85a7041
